--- conflicted
+++ resolved
@@ -3467,11 +3467,7 @@
         vendor: 'HEIMAN',
         description: 'Combustible gas sensor',
         supports: 'gas',
-<<<<<<< HEAD
         fromZigbee: [fz.iaszone_gas],
-=======
-        fromZigbee: [fz.generic_ias_statuschange_gas, fz.ignore_iaszone_change],
->>>>>>> a6eab96b
         toZigbee: [],
     },
     {
@@ -3480,11 +3476,7 @@
         vendor: 'HEIMAN',
         description: 'Combustible gas sensor',
         supports: 'gas',
-<<<<<<< HEAD
         fromZigbee: [fz.iaszone_gas],
-=======
-        fromZigbee: [fz.generic_ias_statuschange_gas, fz.ignore_iaszone_change],
->>>>>>> a6eab96b
         toZigbee: [],
     },
     {
@@ -4228,7 +4220,6 @@
         supports: 'on/off, brightness',
         fromZigbee: [
             fz.genOnOff_cmdOn, fz.genOnOff_cmdOff, fz.cmd_move_with_onoff, fz.cmd_stop_with_onoff, fz.generic_battery,
-            fz.ignore_basic_change, fz.ignore_diagnostic_change, fz.ignore_power_change,
         ],
         toZigbee: [],
     },
@@ -4984,16 +4975,8 @@
         vendor: 'Piri',
         description: 'Combustible gas sensor',
         supports: 'gas',
-        fromZigbee: [fz.generic_ias_statuschange_gas, fz.ignore_iaszone_change],
-        toZigbee: [],
-        configure: (ieeeAddr, shepherd, coordinator, callback) => {
-            const device = shepherd.find(ieeeAddr, 1);
-            const actions = [
-                (cb) => device.write('ssIasZone', 'iasCieAddr', coordinator.device.getIeeeAddr(), cb),
-                (cb) => device.functional('ssIasZone', 'enrollRsp', {enrollrspcode: 0, zoneid: 23}, cb),
-            ];
-            execute(device, actions, callback);
-        },
+        fromZigbee: [fz.iaszone_gas],
+        toZigbee: [],
     },
 ];
 
